import torch
import torch.nn as nn
import signatory
from typing import Tuple, Optional, List
from abc import abstractmethod

from lib.networks import FFN
from lib.functions import Func, Hamiltonian


class FBSDE(nn.Module):

    def __init__(self, d: int, ffn_hidden: List[int], drift: Func, diffusion: Func, running_cost: Func, final_cost: Func):
        """
        Initialisation of the FBSDE that we want to solve.
        
        Paramters
        ---------
        d: int
            dim of the process
        ffn_hidden: List[int]
            hidden sizes of the Feedforward networks that parametrise the policy, Y, Z
        drift: Func
            Drift of the controlled process. 
        diffusion: Func
            Diffusion of the controlled process
        running_cost: Func
            Running cost of the control
        final_cost: Func
            Final cost of the control
        """
        super().__init__()
        self.d = d

        self.drift = drift
        self.diffusion = diffusion
        
        self.running_cost = running_cost
        self.final_cost = final_cost
        
        self.alpha = FFN(sizes = [d+1] + ffn_hidden + [d]) # +1 is for time
        self.Y = FFN(sizes = [d+1] + ffn_hidden + [d]) # Adjoint state. +1 is for time
        self.Z = FFN(sizes = [d+1] + ffn_hidden + [d*d]) # Diffusion of adjoint BSDE. It takes values in R^{d\times d}
        self.H = Hamiltonian(drift = self.drift, diffusion=self.diffusion, running_cost=self.running_cost)

    
    def sdeint(self, ts, x0):
        """
        Euler scheme to solve the SDE.
        Parameters
        ----------
        ts: troch.Tensor
            timegrid. Vector of length N
        x0: torch.Tensor
            initial value of SDE. Tensor of shape (batch_size, d)
        brownian: Optional. 
            torch.tensor of shape (batch_size, N, d)
        Note
        ----
        I am assuming uncorrelated Brownian motion
        """
        x = x0.unsqueeze(1)
        batch_size = x.shape[0]
        device = x.device
        brownian_increments = torch.zeros(batch_size, len(ts), self.d, device=device) # (batch_size, L, d)
        for idx, t in enumerate(ts[1:]):
            h = ts[idx+1]-ts[idx]
            current_t = t*torch.ones(batch_size, 1, device=device)
            tx = torch.cat([current_t, x[:,-1,:]],1)
            a = self.alpha(tx)
            brownian_increments[:,idx,:] = torch.randn(batch_size, self.d, device=device)*torch.sqrt(h)
            
            x_new = x[:,-1,:] + self.drift(current_t, x[:,-1,:], a)*h + self.diffusion(current_t, x[:,-1,:], a)*brownian_increments[:,idx,:]
            x = torch.cat([x, x_new.unsqueeze(1)],1)
        return x, brownian_increments
    
    def bsdeint(self, ts: torch.Tensor, x0: torch.Tensor): 
        """
        Local errors at each timestep in timegrid ts to solve the BSDE
        Parameters
        ----------
        ts: troch.Tensor
            timegrid. Vector of length N
        x0: torch.Tensor
            initial value of SDE. Tensor of shape (batch_size, d)
        
        """
        with torch.no_grad():
            x, brownian_increments = self.sdeint(ts, x0)
        
        device=x.device
        final_value = self.final_cost.dx(x[:,-1,:], create_graph=False, retain_graph=False) # (batch_size, d)
        batch_size = x.shape[0]
        t = ts.reshape(1,-1,1).repeat(batch_size,1,1)
        tx = torch.cat([t,x],2)
        
<<<<<<< HEAD
        Y = self.Y(tx) # (batch_size, L, 2)
        Z = self.Z(tx).view(batch_size, len(ts), self.d, self.d) # (batch_size, L, d, d)
=======
        Y = self.Y(tx) # (batch_size, L, dim)
        Z = self.Z(tx) # (batch_size, L, dim)
>>>>>>> 9d167dfb

        loss_fn = nn.MSELoss()
        loss = 0
        for idx,t in enumerate(ts):
            if t==ts[-1]:
                pred = Y[:,idx,:]
                target = final_value
            else:
                h = ts[idx+1] - ts[idx]
                current_t = t*torch.ones(batch_size, 1, device=device)
                y = Y[:,idx,:]
                tx = torch.cat([current_t, x[:,idx,:]],1)
                with torch.no_grad():
                    a = self.alpha(tx)
                z = Z[:,idx,:]
                #stoch_int = torch.sum(Z[:,idx,:]*brownian_increments[:,idx,:], 1, keepdim=True)
                stoch_int = torch.bmm(Z[:,idx,...], brownian_increments[:,idx,:].unsqueeze(2)).squeeze(2) # (batch_size, d)
                dHdx = self.H.dx(t=current_t, 
                        x=x[:,idx,:],
                        a=a,
                        y=y,
                        z=z,
                        create_graph=True,
                        retain_graph=True)
                pred = y - dHdx*h + stoch_int # euler timestep
                target = Y[:,idx+1,:].detach()
            loss += loss_fn(pred, target)
        return loss

    
    def loss_policy(self, ts: torch.Tensor, x0: torch.Tensor):
        """ 
        We want to find
        - argmin_{a} H(t,X,Y,Z,a) for all t
        Parameters
        ----------
        ts: troch.Tensor
            timegrid. Vector of length N
        x0: torch.Tensor
            initial value of SDE. Tensor of shape (batch_size, d)
        """
        with torch.no_grad():
            x, brownian_increments = self.sdeint(ts, x0)
        batch_size = x.shape[0]
        device=x.device
        t = ts.reshape(1,-1,1).repeat(batch_size,1,1)
        tx = torch.cat([t,x],2)
        with torch.no_grad():
            Y = self.Y(tx) # (batch_size, L, d)
            Z = self.Z(tx).view(batch_size, len(ts), self.d, self.d) # (batch_size, L, d, d)
        
        loss = 0
        for idx, t in enumerate(ts):
            current_t = t*torch.ones(batch_size, 1, device=device)
            y = Y[:,idx,:]
            tx = torch.cat([current_t, x[:,idx,:]],1)
            a = self.alpha(tx)
            z = Z[:,idx,:]
            H = self.H(t=current_t, x=x[:,idx,:],a=a,y=y,z=z)
            loss += H
        return loss.mean()

            
            



<|MERGE_RESOLUTION|>--- conflicted
+++ resolved
@@ -94,14 +94,8 @@
         t = ts.reshape(1,-1,1).repeat(batch_size,1,1)
         tx = torch.cat([t,x],2)
         
-<<<<<<< HEAD
         Y = self.Y(tx) # (batch_size, L, 2)
         Z = self.Z(tx).view(batch_size, len(ts), self.d, self.d) # (batch_size, L, d, d)
-=======
-        Y = self.Y(tx) # (batch_size, L, dim)
-        Z = self.Z(tx) # (batch_size, L, dim)
->>>>>>> 9d167dfb
-
         loss_fn = nn.MSELoss()
         loss = 0
         for idx,t in enumerate(ts):
